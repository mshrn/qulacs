--- conflicted
+++ resolved
@@ -44,15 +44,7 @@
     this->_operator_list.push_back(_mpt);
 }
 
-<<<<<<< HEAD
 void Observable::add_operator(CPPCTYPE coef, std::string pauli_string) {
-    this->add_operator(new PauliOperator(pauli_string, coef));
-}
-
-CPPCTYPE Observable::get_expectation_value(const QuantumStateBase* state) const {
-    CPPCTYPE sum = 0;
-=======
-void Observable::add_operator(double coef, std::string pauli_string) {
 	PauliOperator* _mpt = new PauliOperator(pauli_string, coef);
 	if (!check_Pauli_operator(this, _mpt)) {
 		std::cerr << "Error: Observable::add_operator(double,std::string): pauli_operator applies target qubit of which the index is larger than qubit_count" << std::endl;
@@ -61,14 +53,13 @@
 	this->add_operator(_mpt);
 }
 
-double Observable::get_expectation_value(const QuantumStateBase* state) const {
+CPPCTYPE Observable::get_expectation_value(const QuantumStateBase* state) const {
 	if (this->_qubit_count != state->qubit_count) {
 		std::cerr << "Error: Observable::get_expectation_value(const QuantumStateBase*): invalid qubit count" << std::endl;
 		return 0.;
 	}
 
-    double sum = 0;
->>>>>>> ab04d61e
+    CPPCTYPE sum = 0;
     for (auto pauli : this->_operator_list) {
         sum += pauli->get_expectation_value(state);
     }
